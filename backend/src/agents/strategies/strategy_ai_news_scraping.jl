--- conflicted
+++ resolved
@@ -39,11 +39,7 @@
     return nothing
 end
 
-<<<<<<< HEAD
-function strategy_ai_news_scraping(cfg::StrategyAINewsAgentConfig, ctx::AgentContext, input::Any)::AgentContext
-=======
 function strategy_ai_news_scraping(cfg::StrategyAINewsAgentConfig, ctx::AgentContext, input::AINewsAgentInput)::AgentContext
->>>>>>> 267d3a76
     scrape_index = findfirst(t -> t.metadata.name == "scrape_article_text", ctx.tools)
     summarize_index = findfirst(t -> t.metadata.name == "summarize_for_post", ctx.tools)
     post_to_x_index = findfirst(t -> t.metadata.name == "post_to_x", ctx.tools)
@@ -115,10 +111,6 @@
     strategy_ai_news_scraping,
     nothing,
     StrategyAINewsAgentConfig,
-<<<<<<< HEAD
-)
-=======
     STRATEGY_AI_NEWS_SCRAPING_METADATA,
     AINewsAgentInput
 )
->>>>>>> 267d3a76

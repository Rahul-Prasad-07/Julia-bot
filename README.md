# JuliaOS Open Source AI Agent & Swarm Framework

<<<<<<< HEAD
## Updated local machine deployment guide

**0. Use Git Bash or other Unix-like terminal for Windows users.**


**1. Clone the Repository:**

```bash
git clone --single-branch --branch 23-04-max-fix https://github.com/Juliaoscode/JuliaOS.git
cd JuliaOS
```

**2. Install Node.js Dependencies: This installs dependencies for the CLI, framework packages, bridge, etc.**

```bash
npm install --force
```

**3. Install Julia Dependencies: This installs the necessary Julia packages for the backend server.**

```bash
# Navigate to the julia directory
cd julia

# Activate the Julia environment and install packages
# This might take some time on the first run as it downloads and precompiles packages
julia -e 'using Pkg; Pkg.activate("."); Pkg.update(); Pkg.instantiate()'

# Navigate back to the root directory
cd ..
```

_Troubleshooting: Ensure Julia is installed and in your PATH. If Pkg.instantiate() fails, check your internet connection and Julia version compatibility (1.10+). Sometimes running julia -e 'using Pkg; Pkg.update()' inside the julia directory before instantiate can resolve issues._


**4. Install Python Dependencies (Optional): If you want to use the Python wrapper, install the necessary Python packages.**

```python
# Option 1: Install directly from GitHub (recommended)
pip install git+https://github.com/Juliaoscode/JuliaOS.git#subdirectory=packages/python-wrapper

# Option 2: Install with LLM support
pip install "git+https://github.com/Juliaoscode/JuliaOS.git@23-04-max-fix#egg=juliaos[llm]&subdirectory=packages/python-wrapper"

# Option 3: Install with Google ADK support
pip install "git+https://github.com/Juliaoscode/JuliaOS.git@23-04-max-fix#egg=juliaos[adk]&subdirectory=packages/python-wrapper"
```

===

#### Option 1: Start the Julia Server and Run the Interactive CLI in Two Separate Terminals:

Alternatively, you can use the traditional two-terminal approach:

**Step 0: Run build command**
```bash
npm run build
```

**Terminal 1: Start the Julia Server**
```bash
# Navigate to the julia directory
cd julia/server

# Activate the Julia environment and install packages
# This might take some time on the first run as it downloads and precompiles packages
julia -e 'using Pkg; Pkg.activate("."); Pkg.instantiate()'

# Run the server script
julia --project=. julia_server.jl
```
*Wait until you see messages indicating the server has started (e.g., "Server started successfully on localhost:8052"). The server will initialize all modules and display their status.*

**Terminal 2: Run the Interactive CLI**
```bash
# Ensure you are in the project root directory (JuliaOS)
# If not, cd back to it

# Run the interactive CLI script
node scripts/interactive.cjs
```
*You should now see the JuliaOS CLI menu with options for Agent Management, Swarm Intelligence, Blockchain Operations, and more.*

===


=======
>>>>>>> eeed3620
*joo-LEE-uh-oh-ESS* /ˈdʒuː.li.ə.oʊ.ɛs/

**Noun**
**A powerful multi-chain, community-driven framework for AI and Swarm technological innovation, powered by Julia.**

![JuliaOS Banner](./banner.png)

## Overview

JuliaOS is a comprehensive framework for building decentralized applications (DApps) with a focus on agent-based architectures, swarm intelligence, and cross-chain operations. It provides both a CLI interface for quick deployment and a framework API for custom implementations. By leveraging AI-powered agents and swarm optimization, JuliaOS enables sophisticated strategies across multiple blockchains.

The system features real implementations of agents, swarms, blockchain interactions, DEX operations, storage, and cross-chain bridges. It has a modular architecture that allows for easy extension and integration with existing components. The Julia backend provides high-performance computation, while the TypeScript/JavaScript frontend offers a user-friendly interface. The Python wrapper provides a comprehensive interface to JuliaOS with support for LangChain, multiple LLM providers, and Google ADK.

## Features

### Core Features
- ⚡ Agent-based architecture with real implementations for different agent types
- 🧬 Swarm intelligence with multiple optimization algorithms (DE, PSO, ACO, GA, GWO, WOA, DEPSO)
- 🧠 Agent Skills & Specialization system with experience tracking and level progression
- 🤖 Neural Networks integration with Flux.jl for various network architectures
- 💼 Portfolio Optimization with dynamic rebalancing using swarm intelligence
- 🧮 Hybrid Swarm Algorithms with multi-objective optimization and constraint handling
- ⛓️ Multi-chain support (Ethereum, Polygon, Solana, Arbitrum, Optimism, Avalanche, BSC) with real blockchain interactions
- 📡 DEX functionality with price quotes, slippage protection, and multi-chain support
- 🌉 Cross-chain bridge integration with Wormhole, Axelar, and LayerZero for token transfers
- 💾 Decentralized storage with Arweave, IPFS, and local SQLite storage
- 🔐 Comprehensive security infrastructure with input validation and error handling
- 📊 Enhanced monitoring and logging across all modules
- 🖥️ Interactive CLI with improved usability and error handling
- 📘 Comprehensive project documentation with API references and examples
- 🌐 Wallet integration with support for multiple providers (MetaMask, WalletConnect, Ledger)
- 🔗 LangChain integration in the Python wrapper
- 🐍 Python Wrapper with comprehensive interface to JuliaOS
- 🤖 Multiple LLM integrations (OpenAI, Anthropic/Claude, Llama, Mistral, Cohere, Gemini)
- 🧩 Google Agent Development Kit (ADK) integration
- 📈 Chainlink price feed integration for reliable on-chain data
- ⚙️ Usable on testnets with improved reliability and error handling
- 🗄️ Modular architecture with clear separation of concerns
- 🐳 Docker support for easy deployment and cross-platform compatibility

### Trading Components
- **DEX Interaction**: Multi-chain DEX support with price quotes, slippage protection, and transaction execution. Support for multiple DEXes (Uniswap V2/V3, SushiSwap, PancakeSwap, QuickSwap, TraderJoe, Raydium) across different chains with real-time price data.
- **Swarm Management**: Advanced swarm coordination with multiple optimization algorithms, constraint handling, and adaptive parameter tuning. Support for multi-objective optimization and specific trading strategies with real-time parameter adaptation.
- **Blockchain Interface**: Multi-chain support (Ethereum, Polygon, Solana, Arbitrum, Optimism, Avalanche, BSC, Base) with balance checks, transaction creation and sending, gas estimation, and chain ID retrieval. Integration with existing wallet implementations and EIP-1559 support.
- **Cross-Chain Hub**: Comprehensive bridge integration (Wormhole, LayerZero, Axelar, Synapse, Across, Hop Protocol, Stargate Protocol) for cross-chain token transfers with transaction status tracking, wrapped asset information, and transaction history. Supports multiple networks (Ethereum, Solana, Polygon, BSC, Avalanche, Arbitrum, Optimism, Fantom, Moonbeam, Celo, Kava, Filecoin, Base, zkSync, Linea, Mantle, Gnosis Chain, Metis) with real token transfers. Features include bridge transaction management, cross-chain asset tracking, bridge settings configuration, and detailed transaction history. See [Cross-Chain Hub Documentation](./docs/gitbook/technical/features/bridges.md) for more details.
- **Market Data Service**: Real-time price and liquidity tracking with Chainlink integration for reliable price feeds. Support for multiple data sources with fallback mechanisms and aggregation strategies.
- **Position Management**: Cross-chain position tracking with persistent storage and real-time updates. Support for position sizing, entry/exit strategies, and profit/loss tracking.
- **Risk Management**: Chain-specific and cross-chain risk controls with configurable parameters. Includes position sizing, stop-loss mechanisms, and exposure limits with real-time monitoring.
- **Monitoring System**: Comprehensive cross-chain analytics with detailed logging and visualization. Includes performance metrics, trade history, and risk exposure dashboards.

### Security Components
- **Input Validation**: Comprehensive input validation across all modules to prevent injection attacks and ensure data integrity.
- **Error Handling**: Robust error handling with detailed error messages and graceful failure recovery.
- **Authentication**: Support for API keys and token-based authentication for secure access to the system.
- **Authorization**: Role-based access control for different operations and resources.
- **Secure Storage**: Encrypted storage of sensitive information with secure key management.
- **Rate Limiting**: Protection against abuse with configurable rate limits for API endpoints.
- **Logging**: Detailed logging of security events for audit and troubleshooting.
- **User-Extensible Security**: Customizable security policies and rules via configuration.

### Agent System
- **Agent Creation and Management**: Comprehensive agent creation, management, and specialization with support for different agent types.
- **Agent Types**: Support for various agent types including trading, arbitrage, liquidity, monitoring, and data agents.
- **Agent Configuration**: Flexible agent configuration with customizable parameters and behaviors.
- **Agent Storage**: Persistent storage of agent configurations and states with both local and decentralized options.
- **Agent Communication**: Inter-agent communication for collaborative problem-solving and information sharing.
- **Agent Monitoring**: Real-time monitoring of agent activities and performance metrics.
- **Agent Deployment**: Easy deployment of agents across different environments and blockchain networks.
- **Agent Specialization**: Specialized agents for specific tasks and domains with optimized performance.

### Swarm Intelligence
- **Multiple Algorithms**: Real implementations of DE, PSO, GWO, ACO, GA, WOA, DEPSO algorithms with comprehensive configuration options.
- **Hybrid Algorithms**: Advanced hybrid algorithms (including DEPSO) combining multiple optimization techniques for improved performance and robustness.
- **Multi-Objective Optimization**: Support for multi-objective optimization with Pareto front generation and solution selection using NSGA-II, weighted sum, and epsilon-constraint methods.
- **Constraint Handling**: Sophisticated constraint handling mechanisms for real-world optimization problems with complex constraints using penalty functions and feasibility rules.
- **Adaptive Parameter Tuning**: Dynamic adjustment of algorithm parameters based on optimization progress and problem characteristics with convergence-based adaptation.
- **Parallel Processing**: Efficient parallel evaluation of population members for significantly improved performance.
- **SIMD Optimizations**: Low-level optimizations using Single Instruction, Multiple Data operations for vector calculations.
- **Visualization Tools**: Real-time visualization of optimization progress and solution quality.
- **Benchmark Suite**: Comprehensive benchmark problems for algorithm comparison and performance evaluation.
- **Custom Objective Functions**: Support for user-defined objective functions with complex evaluation logic.
- **CLI Integration**: Seamless integration with the JuliaOS CLI for easy management of swarms and optimization tasks.
- **Performance Optimization**: Tools for profiling and optimizing swarm algorithms with adaptive parameters and caching.
- **Fault Tolerance**: Mechanisms for handling agent failures and ensuring swarm resilience with checkpointing and recovery.
- **Security Features**: Authentication, authorization, and encryption for secure swarm communication.
- **Swarm Coordination**: Advanced coordination mechanisms for multi-agent swarms with leader election and task allocation.

### Agent Skills & Specialization
- **Skill System**: Advanced skill system with experience tracking, level progression, and skill dependencies.
- **Specialization Paths**: Multiple specialization paths for different agent roles with unique abilities and bonuses. Includes paths for Analyst, Trader, Researcher, Optimizer, Predictor, Risk manager, Security expert, and Generalist roles.
- **Performance Bonuses**: Dynamic performance bonuses based on skill levels, specialization, and task complexity.
- **Training System**: Comprehensive skill training with different intensity levels and learning curves.
- **Skill Transfer**: Ability to transfer skills between agents with efficiency modifiers.
- **Skill Decay**: Realistic skill decay when skills are not used regularly.
- **Skill Synergies**: Bonus effects when complementary skills are combined.
- **Specialization Trees**: Hierarchical specialization trees with prerequisites and advanced abilities.
- **Skill Challenges**: Special challenges to test and improve specific skills.
- **Skill Analytics**: Detailed analytics on skill usage, effectiveness, and improvement opportunities.
- **View Specialization Paths**: Direct menu option to view available specialization paths for agents.

### Neural Networks
- **Flux.jl Integration**: Seamless integration with Flux.jl for state-of-the-art neural network capabilities with optimized performance.
- **Multiple Architectures**: Support for a wide range of network architectures including feed-forward, recurrent (LSTM, GRU, RNN), convolutional, and transformer networks.
- **Bidirectional Networks**: Support for bidirectional recurrent networks for improved sequence modeling.
- **Model Management**: Comprehensive model training, validation, saving, and loading capabilities with version control and early stopping.
- **Agent-Specific Networks**: Specialized neural network management for individual agents with personalized configurations and model sharing.
- **Transfer Learning**: Ability to use pre-trained models and fine-tune them for specific tasks with layer freezing.
- **Distributed Training**: Support for distributed training across multiple machines for large models with data parallelism.
- **Hyperparameter Optimization**: Automated hyperparameter tuning using swarm intelligence algorithms (DE, PSO, DEPSO).
- **Model Visualization**: Tools for visualizing network architecture, training progress, and activation patterns with interactive dashboards.
- **Ensemble Methods**: Support for ensemble learning with multiple neural networks for improved performance and robustness.

### Portfolio Optimization
- **Dynamic Rebalancing**: Advanced portfolio rebalancing system with multiple strategies and timing algorithms.
- **Swarm Optimization**: Sophisticated portfolio optimization using various swarm intelligence algorithms for different market conditions.
- **Constraint Handling**: Comprehensive implementation of realistic portfolio constraints including transaction costs, liquidity, and position limits.
- **Multi-Asset Support**: Support for diverse asset classes including cryptocurrencies, tokens, NFTs, and traditional assets.
- **Risk Management**: Advanced risk management with various risk metrics (VaR, CVaR, drawdown) and risk-adjusted return optimization.
- **Factor Models**: Implementation of factor models for risk decomposition and attribution analysis.
- **Scenario Analysis**: Tools for stress testing portfolios under different market scenarios.
- **Tax Optimization**: Strategies for tax-efficient portfolio management and harvesting.
- **Multi-Period Optimization**: Support for multi-period optimization with dynamic asset allocation.
- **Visualization Tools**: Comprehensive tools for portfolio analysis, performance attribution, and interactive visualization.

### Wallet Integrations
- **Multi-Chain Support**: Comprehensive wallet support for multiple blockchain networks including Ethereum, Polygon, and Solana.
- **Multiple Providers**: Integration with various wallet providers including MetaMask, Phantom, and Rabby.
- **Private Key Management**: Secure private key management with encryption and key derivation.
- **Hardware Wallet Support**: Integration with hardware wallets for enhanced security.
- **Transaction Signing**: Robust transaction signing with support for different transaction types and formats.
- **Balance Tracking**: Real-time balance tracking across multiple chains and tokens.
- **Address Management**: Management of multiple addresses with labeling and organization features.
- **Transaction History**: Comprehensive transaction history with filtering and search capabilities.
- **Gas Estimation**: Accurate gas estimation for EVM transactions with fee optimization.
- **Nonce Management**: Automatic nonce management to prevent transaction failures.

### LLM Integrations
- **OpenAI**: Comprehensive integration with OpenAI models (GPT-3.5, GPT-4) with streaming support and advanced parameter configuration.
- **Anthropic/Claude**: Full support for Claude 3 models (Opus, Sonnet, Haiku) with context window optimization and response formatting.
- **Llama**: Integration with Llama models via Replicate API with fine-tuning capabilities and model selection.
- **Mistral**: Support for Mistral AI models with parameter optimization and response streaming.
- **Cohere**: Integration with Cohere models for specialized tasks with custom embeddings and classification.
- **Gemini**: Support for Google's Gemini models with multimodal capabilities and advanced prompting.
- **Model Switching**: Intelligent model selection based on task requirements and performance metrics.
- **Prompt Management**: Advanced prompt management with templates, variables, and version control.
- **Response Processing**: Sophisticated response processing with parsing, validation, and transformation.
- **Cost Optimization**: Strategies for optimizing LLM usage costs while maintaining quality.

### Google ADK Integration
- **ADK Adapter**: Comprehensive adapter classes for seamless integration between JuliaOS and Google ADK.
- **ADK-Compatible Interfaces**: Full implementation of ADK-compatible interfaces for all JuliaOS components.
- **Tool Integration**: Complete conversion of JuliaOS capabilities to ADK tools with parameter mapping and result handling.
- **Memory Integration**: Sophisticated integration with ADK memory system for persistent state management.
- **Function Calling**: Support for ADK function calling with parameter validation and error handling.
- **Multi-Agent Collaboration**: Integration with ADK's multi-agent collaboration features.
- **Retrieval Augmentation**: Support for ADK's retrieval augmentation capabilities with JuliaOS data sources.
- **Tool Chaining**: Implementation of tool chaining for complex workflows across JuliaOS and ADK.
- **Conversation Management**: Integration with ADK's conversation management for stateful interactions.
- **Metrics and Logging**: Comprehensive metrics and logging for ADK integration performance monitoring.

### Price Feed Integrations
- **On-chain DEX Prices**: Real-time price data from on-chain DEXes with liquidity-weighted averaging.
- **Chainlink Integration**: Comprehensive integration with Chainlink price feeds for reliable and accurate price data.
- **Aggregated Pricing**: Sophisticated price aggregation from multiple sources with outlier detection and weighted averaging.
- **Configurable Sources**: Flexible configuration of price sources with priority settings and fallback mechanisms.
- **Historical Data**: Access to historical price data with various time intervals and aggregation methods.
- **Price Alerts**: Configurable price alerts with notification mechanisms and trigger conditions.
- **Custom Oracles**: Support for custom price oracles with validation and verification.
- **Cross-Chain Pricing**: Consistent price data across multiple blockchain networks with normalization.
- **Price Impact Calculation**: Accurate calculation of price impact for large trades with slippage estimation.
- **Price Feed Monitoring**: Continuous monitoring of price feeds for reliability and accuracy.

### CLI Features
- **Multi-Chain Support**: Comprehensive interaction with multiple blockchain networks including Ethereum, Polygon, and Solana.
- **Agent/Swarm Management**: Advanced creation, configuration, and management of agents and swarms via interactive CLI.
- **Agent Skills & Specialization**: View and manage agent skills and specialization paths directly from the CLI.
- **AI Integration**: Seamless integration with multiple LLM providers including OpenAI, Claude, Llama, Mistral, Cohere, and Gemini.
- **Wallet Integration**: Robust wallet management with support for multiple providers and secure key handling.
- **Interactive Mode**: Enhanced menu-driven interface with improved navigation and context-aware commands.
- **Command History**: Persistent command history with search and filtering capabilities.
- **Batch Processing**: Support for batch operations and scripting for automated workflows.
- **Output Formatting**: Flexible output formatting with support for various formats (JSON, table, tree).
- **Error Handling**: Comprehensive error handling with detailed error messages and recovery suggestions.
- **Configuration Management**: Advanced configuration management with profiles and environment-specific settings.

### Technical Features
- **TypeScript/Node.js**: Modern frontend CLI and framework wrappers with TypeScript type safety and Node.js performance.
- **Julia Integration**: High-performance backend logic with optimized algorithms and parallel processing capabilities.
- **Python Wrapper**: Comprehensive Python interface with LangChain, LLM, and ADK integrations for AI applications.
- **Decentralized Storage**: Multi-provider storage support including Arweave for permanent decentralized storage and local SQLite for efficient local storage.
- **LangChain Integration**: Full LangChain integration with custom agents, tools, memory, chains, and retrievers.
- **Modular Architecture**: Clean separation of concerns with modular design for easy extension and maintenance.
- **API Documentation**: Comprehensive API documentation with examples and usage guidelines.
- **Health Monitoring**: Detailed health checks and status reporting across all components.
- **Metrics Collection**: Prometheus-compatible metrics for performance monitoring and optimization.
- **Structured Logging**: Consistent logging format with severity levels and contextual information.

## Documentation

Comprehensive documentation for JuliaOS is available in the `/docs/gitbook` folder. Here are some key documents to get you started:

### Technical Documentation

- [Features](./docs/gitbook/technical/features/README.md): Core features and concepts
  - [Agents](./docs/gitbook/technical/features/agents.md): Agent system and types
  - [Swarms](./docs/gitbook/technical/features/swarms.md): Swarm algorithms and optimization
  - [Chains](./docs/gitbook/technical/features/chains.md): Supported blockchain networks
  - [Wallets](./docs/gitbook/technical/features/wallets.md): Wallet management and integration
  - [Bridges](./docs/gitbook/technical/features/bridges.md): Cross-chain bridge functionality
  - [DEX Integration](./docs/gitbook/technical/features/dex.md): Decentralized exchange support
  - [Storage](./docs/gitbook/technical/features/storage.md): Local and decentralized storage options
  - [Trading](./docs/gitbook/technical/features/trading.md): Trading capabilities and strategies
  - [Use Cases](./docs/gitbook/technical/features/use-cases.md): Example applications and use cases

- [Architecture](./docs/gitbook/technical/architecture/README.md): System architecture and design
  - [System Overview](./docs/gitbook/technical/architecture/system-overview.md): High-level architecture
  - [Component Interactions](./docs/gitbook/technical/architecture/component-interactions.md): How components work together
  - [Data Flow](./docs/gitbook/technical/architecture/data-flow.md): How data flows through the system

### Developer Hub

- [Setup](./docs/gitbook/technical/developer-hub/setup.md): Development environment setup
- [CLI](./docs/gitbook/technical/developer-hub/cli/README.md): Command-line interface documentation
- [Framework](./docs/gitbook/technical/developer-hub/framework/README.md): Framework usage and API
- [Python Wrapper](./docs/gitbook/technical/developer-hub/framework/python-wrapper/README.md): Using JuliaOS from Python
- [Extending](./docs/gitbook/technical/developer-hub/extending.md): Adding new functionality
- [Best Practices](./docs/gitbook/technical/developer-hub/best-practices/README.md): Development guidelines
- [Testing & Debugging](./docs/gitbook/technical/developer-hub/testing-debugging.md): Testing and troubleshooting
- [Contributing](./docs/gitbook/technical/developer-hub/contributing.md): How to contribute

### API Reference

- [Julia API](./docs/gitbook/technical/api/julia.md): Julia backend API reference
- [TypeScript API](./docs/gitbook/technical/api/typescript.md): TypeScript framework API reference
- [Python API](./docs/gitbook/technical/api/python.md): Python wrapper API reference

### Tutorials and Examples

- [Tutorials](./docs/gitbook/technical/tutorials/README.md): Step-by-step guides
- [Examples](./docs/gitbook/technical/examples/README.md): Example projects and code snippets

For a complete list of documentation, see the [Documentation Index](./docs/gitbook/README.md).

## Security and GitHub Preparation

Before pushing changes to GitHub or any public repository, ensure all sensitive information is properly secured:

### Security Checklist

1. **Environment Variables**:
   - Never commit `.env` files containing real API keys or private keys
   - Use `.env.example` files with placeholder values instead
   - Check that all `.env` files are properly listed in `.gitignore`

2. **Wallet Data**:
   - All wallet files (JSON, keystore, etc.) should be excluded via `.gitignore`
   - Verify no private keys or mnemonics are hardcoded in any files

3. **API Keys**:
   - Remove any hardcoded API keys from the codebase
   - Use environment variables or secure key management solutions

4. **Test Data**:
   - Sanitize test data to remove any sensitive information
   - Use mock data for tests rather than real account information

5. **Before Commits**:
   - Run `git status` to check which files will be committed
   - Review changes with `git diff` to ensure no secrets are included
   - Consider using a pre-commit hook to scan for sensitive information

### Handling Secrets

For local development, secrets should be managed securely:

```bash
# Copy the example environment file
cp .env.example .env

# Edit the file with your actual credentials
nano .env  # or use any text editor
```

The `.gitignore` file is configured to exclude sensitive files including:
- `.env` files in all directories
- Wallet data in `data/wallets/`
- Secret keys in `data/secrets/`
- Any files matching patterns like `*wallet*.json`, `*key*`, etc.

## Quick Start

### Prerequisites

#### Option 1: Using Docker (Recommended)

The easiest way to get started with JuliaOS is using Docker, which eliminates the need to install dependencies separately:

- [Docker](https://www.docker.com/products/docker-desktop/) (v20.10 or later recommended)
- [Docker Compose](https://docs.docker.com/compose/install/) (v2.0 or later, included with Docker Desktop)

#### Option 2: Manual Installation

If you prefer to install dependencies manually:

- [Node.js](https://nodejs.org/) (v18 or later recommended)
- [npm](https://www.npmjs.com/) (v7 or later, comes with Node.js)
- [Julia](https://julialang.org/downloads/) (v1.10 or later recommended)
- [Python](https://www.python.org/downloads/) (v3.8 or later, optional for Python wrapper)

Make sure `node`, `julia`, and `python` commands are available in your system's PATH.

### Installation and Setup

#### Option 1: Quick Start with Docker (Recommended)

```bash
# Clone the repository
git clone https://github.com/Juliaoscode/JuliaOS.git
cd JuliaOS

# Run JuliaOS using the quick start script
chmod +x run-juliaos.sh
./run-juliaos.sh
```

That's it! This will build and start JuliaOS in Docker containers. The CLI will automatically connect to the Julia server.

#### Option 2: Manual Installation

1.  **Clone the Repository:**
    ```bash
    git clone https://github.com/Juliaoscode/JuliaOS.git
    cd JuliaOS
    ```

2.  **Install Node.js Dependencies:**
    This installs dependencies for the CLI, framework packages, bridge, etc.
    ```bash
    npm install
    ```
    *Troubleshooting: If you encounter errors, ensure you have Node.js v18+ and npm v7+. Deleting `node_modules` and `package-lock.json` before running `npm install` might help.*

3.  **Install Julia Dependencies:**
    This installs the necessary Julia packages for the backend server.
    ```bash
    # Navigate to the julia directory
    cd julia

    # Activate the Julia environment and install packages
    # This might take some time on the first run as it downloads and precompiles packages
    julia -e 'using Pkg; Pkg.activate("."); Pkg.update(); Pkg.instantiate()'

    # Navigate back to the root directory
    cd ..
    ```
    *Troubleshooting: Ensure Julia is installed and in your PATH. If `Pkg.instantiate()` fails, check your internet connection and Julia version compatibility (1.10+). Sometimes running `julia -e 'using Pkg; Pkg.update()'` inside the `julia` directory before `instantiate` can resolve issues.*

4.  **Install Python Dependencies (Optional):**
    If you want to use the Python wrapper, install the necessary Python packages.
    ```bash
    # Option 1: Install directly from GitHub (recommended)
    pip install git+https://github.com/Juliaoscode/JuliaOS.git#subdirectory=packages/python-wrapper

    # Option 2: Install with LLM support
    pip install "git+https://github.com/Juliaoscode/JuliaOS.git@23-04-max-fix#egg=juliaos[llm]&subdirectory=packages/python-wrapper"

    # Option 3: Install with Google ADK support
    pip install "git+https://github.com/Juliaoscode/JuliaOS.git@23-04-max-fix#egg=juliaos[adk]&subdirectory=packages/python-wrapper"

    # Option 4: For development (after cloning the repository)
    cd packages/python-wrapper
    pip install -e .
    cd ../..
    ```
    *Note: The `juliaos` package is NOT available on PyPI. You must install it using one of the methods above.*

## If the guides above dont work, please use this as a temporary workaround:
    ### Updated local machine deployment guide

**1. Clone the Repository:**

```bash
git clone --single-branch --branch 23-04-max-fix https://github.com/Juliaoscode/JuliaOS.git
cd JuliaOS
```

**2. Install Node.js Dependencies: This installs dependencies for the CLI, framework packages, bridge, etc.**

```bash
npm install --force
```

**3. Install Julia Dependencies: This installs the necessary Julia packages for the backend server.**

```bash
# Navigate to the julia directory
cd julia

# Activate the Julia environment and install packages
# This might take some time on the first run as it downloads and precompiles packages
julia -e 'using Pkg; Pkg.activate("."); Pkg.update(); Pkg.instantiate()'

# Navigate back to the root directory
cd ..
```

_Troubleshooting: Ensure Julia is installed and in your PATH. If Pkg.instantiate() fails, check your internet connection and Julia version compatibility (1.10+). Sometimes running julia -e 'using Pkg; Pkg.update()' inside the julia directory before instantiate can resolve issues._


**4. Install Python Dependencies (Optional): If you want to use the Python wrapper, install the necessary Python packages.**

```python
# Option 1: Install directly from GitHub (recommended)
pip install git+https://github.com/Juliaoscode/JuliaOS.git#subdirectory=packages/python-wrapper

# Option 2: Install with LLM support
pip install "git+https://github.com/Juliaoscode/JuliaOS.git@23-04-max-fix#egg=juliaos[llm]&subdirectory=packages/python-wrapper"

# Option 3: Install with Google ADK support
pip install "git+https://github.com/Juliaoscode/JuliaOS.git@23-04-max-fix#egg=juliaos[adk]&subdirectory=packages/python-wrapper"
```

===

#### Option 1: Start the Julia Server and Run the Interactive CLI in Two Separate Terminals:

Alternatively, you can use the traditional two-terminal approach:

**Step 0: Run build command**
```bash
npm run build
```

**Terminal 1: Start the Julia Server**
```bash
# Navigate to the julia directory
cd julia/server

# Activate the Julia environment and install packages
# This might take some time on the first run as it downloads and precompiles packages
julia -e 'using Pkg; Pkg.activate("."); Pkg.instantiate()'

# Run the server script
julia --project=. julia_server.jl
```
*Wait until you see messages indicating the server has started (e.g., "Server started successfully on localhost:8052"). The server will initialize all modules and display their status.*

**Terminal 2: Run the Interactive CLI**
```bash
# Ensure you are in the project root directory (JuliaOS)
# If not, cd back to it

# Run the interactive CLI script
node scripts/interactive.cjs
```
*You should now see the JuliaOS CLI menu with options for Agent Management, Swarm Intelligence, Blockchain Operations, and more.*


    *Troubleshooting Direct GitHub Install (Options 1-3):*
    - Ensure Python 3.8+ and `pip` are installed and in your PATH.
    - Ensure `git` is installed and in your PATH.
    - **Verify the URL format is exactly as shown.** Do not use URLs containing `/tree/`.
    - Use quotes around the URL if your shell requires it (especially for URLs with `[...]` extras).
    - Check your network connection and ensure you can clone the GitHub repository manually.
    - If issues persist, use the **Development Install (Option 4)** below, which is generally more reliable.

    *Troubleshooting Development Install (Option 4):*
    - Ensure you have cloned the `JuliaOS` repository first.
    - Ensure you are running the `pip install -e .` command from within the `packages/python-wrapper` directory.
    - Using a Python virtual environment (`venv` or `conda`) is highly recommended.

5.  **Set Up Environment Variables:**
    Copy the example environment file and add your API keys/RPC URLs for full functionality.
    ```bash
    # Copy the root .env.example (contains keys for Julia backend, Python wrapper tests etc.)
    cp .env.example .env
    nano .env # Add your keys (OpenAI, RPC URLs etc.)

    # Alternatively, copy the example config file for Julia
    cp julia/config.example.toml julia/config.toml
    nano julia/config.toml # Edit with your configuration
    ```

    *Required keys for full functionality:*
    - `OPENAI_API_KEY`: For OpenAI integration
    - `ETHEREUM_RPC_URL`: For Ethereum blockchain interaction (get from [Infura](https://infura.io), [Alchemy](https://www.alchemy.com), or other providers)
    - `POLYGON_RPC_URL`: For Polygon blockchain interaction (get from [Infura](https://infura.io), [Alchemy](https://www.alchemy.com), or other providers)
    - `SOLANA_RPC_URL`: For Solana blockchain interaction (get from [QuickNode](https://www.quicknode.com), [Alchemy](https://www.alchemy.com), or use public endpoints with limitations)
    - `ARBITRUM_RPC_URL`: For Arbitrum blockchain interaction
    - `OPTIMISM_RPC_URL`: For Optimism blockchain interaction
    - `AVALANCHE_RPC_URL`: For Avalanche blockchain interaction
    - `BSC_RPC_URL`: For Binance Smart Chain interaction
    - `BASE_RPC_URL`: For Base blockchain interaction
    - `ARWEAVE_WALLET_FILE`: Path to your Arweave wallet file (for decentralized storage)
    - `ANTHROPIC_API_KEY`: For Claude integration
    - `COHERE_API_KEY`: For Cohere integration
    - `MISTRAL_API_KEY`: For Mistral integration
    - `GOOGLE_API_KEY`: For Gemini integration

    Without these keys, certain functionalities will use mock implementations or have limited capabilities.

    **RPC URL Providers:**
    - **Ethereum/EVM Chains**: [Infura](https://infura.io), [Alchemy](https://www.alchemy.com), [QuickNode](https://www.quicknode.com), [Ankr](https://www.ankr.com)
    - **Solana**: [QuickNode](https://www.quicknode.com), [Alchemy](https://www.alchemy.com), [Helius](https://helius.xyz)

    Most providers offer free tiers that are sufficient for development and testing.

    6. (if not using Docker) Build the project. Run:
    ```bash
    npm run build
    ```

### Running JuliaOS

#### Option 1: Using Docker (Recommended)

The easiest way to run JuliaOS is using Docker:

```bash
# Quick start with a single command
./run-juliaos.sh
```

Or for more control:

```bash
# Build the Docker images
./scripts/run-docker.sh build

# Start both server and CLI
./scripts/run-docker.sh start

# Or start them separately
./scripts/run-docker.sh server
./scripts/run-docker.sh cli
```

This approach packages all dependencies in Docker containers, making it easy to run on any system that supports Docker.

#### Option 2: Using the Simplified Startup Script

If you've installed the dependencies manually, we provide a simplified startup script that handles everything for you:

```bash
# Make the script executable (first time only)
chmod +x scripts/run-cli.sh

# Run the script
./scripts/run-cli.sh
```

This script will:
1. Check if the Julia server is running
2. Start the Julia server if it's not running
3. If the Julia server fails to start, it will start a mock server instead
4. Launch the interactive CLI

#### Option 3: Manual Setup (Two Terminals)

Alternatively, you can use the traditional two-terminal approach:

**Step 0: Run build command**
```bash
npm run build
```

**Terminal 1: Start the Julia Server**
```bash
# Navigate to the julia directory
cd julia/server

# Activate the Julia environment and install packages
# This might take some time on the first run as it downloads and precompiles packages
julia -e 'using Pkg; Pkg.activate("."); Pkg.instantiate()'

# Run the server script
julia --project=. julia_server.jl
```
*Wait until you see messages indicating the server has started (e.g., "Server started successfully on localhost:8052"). The server will initialize all modules and display their status.*

**Terminal 2: Run the Interactive CLI**
```bash
# Ensure you are in the project root directory (JuliaOS)
# If not, cd back to it

# Run the interactive CLI script
node scripts/interactive.cjs
```
*You should now see the JuliaOS CLI menu with options for Agent Management, Swarm Intelligence, Blockchain Operations, and more.*

#### Option 4: Using the Mock Server

If you're having trouble with the Julia server or just want to test the CLI functionality without Julia:

```bash
# Start the mock server
node packages/cli/mock_server.js

# In another terminal, run the CLI
node packages/cli/interactive.cjs
```

The mock server provides simulated responses for all API endpoints, allowing you to test the CLI functionality without requiring Julia to be installed.

#### Option 4: Using the Python Wrapper

```python
# Create a Python script (e.g., example.py) with the following content:
import asyncio
from juliaos import JuliaOS

async def main():
    # Initialize JuliaOS
    juliaos_client = JuliaOS(host="localhost", port=8052)
    await juliaos_client.connect()

    # Check health
    health = await juliaos_client.check_health()
    print(f"JuliaOS Health: {health['status']}")

    # Create an agent
    agent = await juliaos_client.agents.create_agent(
        name="TestAgent",
        agent_type="trading",
        config={"risk_level": "medium"}
    )
    print(f"Created agent: {agent['name']} (ID: {agent['id']})")

    # Clean up
    await juliaos_client.disconnect()

# Run the async function
asyncio.run(main())

# Run the script
# python example.py
```
*This will connect to the running Julia server and interact with it through the Python wrapper.*

### Using Docker

The project includes Docker configuration files for containerized execution, which is the recommended way to run JuliaOS. This approach packages all dependencies (Julia, Node.js, Python) in a single container, making it easy to run on any system that supports Docker.

#### Running with Docker Compose

The simplest way to run JuliaOS with Docker is using Docker Compose:

```bash
# Clone this repository
git clone https://github.com/Juliaoscode/JuliaOS.git
cd JuliaOS

# Build and start JuliaOS
docker compose up --build
```

This will build the Docker image and start both the JuliaOS server and CLI. The CLI will automatically connect to the Julia server running in a separate container.

#### Running with the Helper Script

We provide a comprehensive helper script that offers more control:

```bash
# Make the helper script executable
chmod +x scripts/run-docker.sh

# Build the Docker image (this may take a few minutes the first time)
./scripts/run-docker.sh build

# Start the JuliaOS server
./scripts/run-docker.sh server

# In a new terminal, start the interactive CLI
./scripts/run-docker.sh cli

# Or start both server and CLI together
./scripts/run-docker.sh start

# View logs
./scripts/run-docker.sh logs

# Stop all containers
./scripts/run-docker.sh stop
```

#### Advanced Docker Usage

For more advanced usage, you can use Docker Compose commands directly:

```bash
# Build and start the server in detached mode
docker compose up -d juliaos-server

# Check if the containers are running
docker compose ps

# Run the interactive CLI
docker compose run --rm juliaos-cli

# Stop all containers
docker compose down
```

#### Environment Variables

To use your own API keys and RPC URLs with Docker, you can create a `.env` file in the project root:

```bash
# Create a .env file with your API keys
cat > .env << EOL
OPENAI_API_KEY=your_openai_api_key
ETHEREUM_RPC_URL=https://mainnet.infura.io/v3/your_infura_key
POLYGON_RPC_URL=https://polygon-rpc.com
SOLANA_RPC_URL=https://api.mainnet-beta.solana.com
ARBITRUM_RPC_URL=https://arb-mainnet.g.alchemy.com/v2/your_alchemy_key
OPTIMISM_RPC_URL=https://opt-mainnet.g.alchemy.com/v2/your_alchemy_key
AVALANCHE_RPC_URL=https://api.avax.network/ext/bc/C/rpc
BSC_RPC_URL=https://bsc-dataseed.binance.org
BASE_RPC_URL=https://mainnet.base.org
EOL

# Run with your environment variables
docker compose up
```

#### Docker Communication Configuration

The Docker setup has been designed to properly handle inter-container communication. The CLI container connects to the Julia server container using the service name as the hostname. This is configured through environment variables in the `docker-compose.yml` file:

```yaml
environment:
  - NODE_ENV=production
  - JULIA_SERVER_URL=http://juliaos-server:8052
  - JULIA_SERVER_HOST=juliaos-server
  - JULIA_SERVER_PORT=8052
```

The Docker setup includes:

1. **Separate Containers**: The Julia server and CLI run in separate containers for better isolation and scalability.
2. **Health Checks**: The server container includes health checks to ensure it's fully operational before the CLI connects.
3. **Persistent Storage**: A Docker volume is used to persist data between container restarts.
4. **Automatic Fallback**: If the Julia server fails to start, the system automatically falls back to the mock server.
5. **Environment Configuration**: Easy configuration through environment variables and `.env` files.

> **Note**: The Docker setup works on any operating system that supports Docker (Windows, macOS, Linux) and eliminates the need to install Julia, Node.js, and Python separately. This is the recommended way to run JuliaOS, especially for users who are not familiar with Julia or Node.js.

### Example: Creating and Running a Swarm Optimization

```bash
# 1. Start the Julia server in one terminal
cd julia
julia --project=. julia_server.jl

# 2. Run the interactive CLI in another terminal
node packages/cli/interactive.cjs

# 3. From the interactive menu:
# - Select "🧬 Swarm Intelligence"
# - Select "Create Swarm"
# - Enter a name for your swarm (e.g., "OptimizationSwarm")
# - Select an algorithm (e.g., "DE" for Differential Evolution)
# - Enter swarm configuration as JSON (can use {} for defaults)
# - Select "Run Optimization"
# - Define your objective function (e.g., "function(x) return x[1]^2 + x[2]^2 end")
# - Enter optimization parameters (bounds, population size, etc.)
# - View the results when optimization completes
```

Alternatively, you can use the Python wrapper:

```python
import asyncio
from juliaos import JuliaOS

async def run_optimization():
    # Initialize JuliaOS
    juliaos_client = JuliaOS(host="localhost", port=8052)
    await juliaos_client.connect()

    # Create a swarm
    swarm = await juliaos_client.swarms.create_swarm(
        name="OptimizationSwarm",
        algorithm="DE",
        config={
            "population_size": 50,
            "crossover_rate": 0.8,
            "mutation_factor": 0.5
        }
    )

    # Run optimization
    result = await juliaos_client.swarms.run_optimization(
        swarm_id=swarm["id"],
        objective_function="function(x) return sum(x.^2) end",
        parameters={
            "bounds": [(-10, 10), (-10, 10), (-10, 10)],
            "max_iterations": 100
        }
    )

    print(f"Best position: {result['best_position']}")
    print(f"Best fitness: {result['best_fitness']}")

    await juliaos_client.disconnect()

asyncio.run(run_optimization())
```

### Example: Using the Trading Functionality

JuliaOS includes a comprehensive trading module that allows agents to execute trades on various DEXes across multiple blockchain networks. This feature enables automated trading strategies and portfolio management.

#### Trading Flow

The typical trading flow in JuliaOS involves these steps:

1. **Create a Trading Agent** (Agent Management menu)
2. **Set Up a Wallet** (Wallet Management menu)
3. **Execute Trades** (Trading menu)

You can navigate between these steps in several ways:

- **Trading Setup Wizard**: A guided process that walks you through all steps
- **Quick Trade**: Execute trades with minimal steps
- **Direct Navigation**: Jump directly from Agent Management to Trading

```bash
# Start the CLI
./scripts/run-cli.sh  # or node packages/cli/interactive.cjs

# Option 1: Use the Trading Setup Wizard
# Select "💱 Trading" from the main menu
# Choose "🧙 Trading Setup Wizard"

# Option 2: Create an agent first, then trade
# Select "👤 Agent Management" from the main menu
# Create a trading agent
# Use the "Trade Now" quick action

# Option 3: Use Quick Trade
# Select "💱 Trading" from the main menu
# Choose "⚡ Quick Trade"
```

#### Complete Trading Workflow

Here's a concrete example of the complete trading flow:

1. **Create a Trading Agent**:
   - From the main menu, select "👤 Agent Management"
   - Choose "Create Agent"
   - Enter a name (e.g., "ETH-USDT Trader")
   - Select "Trading" as the agent type
   - Configure the agent with a strategy (e.g., momentum, mean reversion)

2. **Set Up a Wallet**:
   - From the main menu, select "💼 Wallet Management"
   - Choose "Create Wallet" or "Connect Wallet"
   - Enter wallet details (name, blockchain network)

3. **Execute a Trade**:
   - From Agent Management, use the "Trade Now" quick action
   - OR from the main menu, select "💱 Trading" then "⚡ Quick Trade"
   - Select your trading agent and wallet
   - Choose the trading pair (e.g., ETH/USDT)
   - Specify buy/sell and quantity
   - Review and confirm the trade

4. **Monitor Results**:
   - From the Trading menu, select "📜 View Trade History"
   - Check the status and details of your executed trades

The trading functionality provides:
- Agent-based trading execution
- Support for multiple blockchain networks (Ethereum, Polygon, Solana, Arbitrum, Optimism, Avalanche, BSC, Base)
- Integration with various DEXes (Uniswap V2/V3, SushiSwap, PancakeSwap, QuickSwap, TraderJoe, Raydium)
- Market and limit order types with advanced order features
- Trade history tracking and visualization with performance analytics
- Real-time market data with multiple price sources
- Seamless workflow between agent creation and trading
- Risk management with position sizing and stop-loss mechanisms

You can also use the Python wrapper to access the trading functionality:

```python
import asyncio
from juliaos import JuliaOS

async def execute_trade():
    # Initialize JuliaOS
    juliaos_client = JuliaOS(host="localhost", port=8052)
    await juliaos_client.connect()

    # Create a trading agent
    agent = await juliaos_client.agents.create_agent(
        name="ETH-USDT Trader",
        agent_type="trading",
        config={
            "strategy": "momentum",
            "risk_level": "medium",
            "max_position_size": 1000
        }
    )

    # Create or connect a wallet
    wallet = await juliaos_client.wallets.create_wallet(
        name="Trading Wallet",
        wallet_type="local",
        network="ethereum"
    )

    # Execute a trade
    result = await juliaos_client.trading.execute_trade(
        agent_id=agent["id"],
        wallet_id=wallet["id"],
        network="ethereum",
        pair="ETH/USDT",
        order_type="market",
        side="buy",
        quantity=0.1,
        dex="uniswap_v3",
        slippage=1.0,
        gas_multiplier=1.0
    )

    print(f"Trade executed: {result['transaction_id']}")
    print(f"Status: {result['status']}")
    print(f"Executed price: {result['executed_price']}")

    # Get trade history
    history = await juliaos_client.trading.get_trade_history(
        agent_id=agent["id"],
        limit=10
    )
    print(f"Trade history: {len(history['trades'])} trades found")

    await juliaos_client.disconnect()

# Execute the trade
asyncio.run(execute_trade())
```

### Example: Using the Benchmarking Feature

JuliaOS includes a comprehensive benchmarking suite for evaluating and comparing swarm optimization algorithms. This feature helps you select the most appropriate algorithm for your specific optimization problems.

```bash
# Start the CLI
./scripts/run-cli.sh  # or node packages/cli/interactive.cjs

# Select "🧬 Swarm Intelligence" from the main menu
# Choose "📊 Benchmark Algorithms"
# Select the algorithms to benchmark (e.g., DE, PSO, GWO, DEPSO)
# Choose the benchmark functions (e.g., Sphere, Rastrigin, Rosenbrock, Ackley, Griewank)
# Set the benchmark parameters (dimensions, runs, etc.)
# Run the benchmark and view the results
```

The benchmarking CLI provides an interactive interface for:
- Selecting algorithms to benchmark (DE, PSO, GWO, ACO, GA, WOA, DEPSO)
- Choosing benchmark functions with different difficulty levels
- Setting dimensions, runs, and evaluation limits
- Comparing algorithm performance across different metrics
- Generating comprehensive HTML reports with visualizations
- Ranking algorithms based on performance metrics

You can also use the Python wrapper to access the benchmarking functionality:

```python
import asyncio
from juliaos import JuliaOS

async def run_benchmark():
    # Initialize JuliaOS
    juliaos_client = JuliaOS(host="localhost", port=8052)
    await juliaos_client.connect()

    # Run benchmark
    result = await juliaos_client.swarms.run_benchmark(
        algorithms=["DE", "PSO", "GWO", "DEPSO"],
        functions=["sphere", "rastrigin", "rosenbrock", "ackley", "griewank"],
        dimensions=10,
        runs=10,
        max_iterations=1000,
        population_size=50
    )

    # Print results
    print("Benchmark Results:")
    for func_name, func_results in result.items():
        print(f"\nFunction: {func_name}")
        for algo, metrics in func_results.items():
            print(f"  Algorithm: {algo}")
            print(f"    Mean Best Fitness: {metrics['mean_best_fitness']}")
            print(f"    Success Rate: {metrics['success_rate']}")
            print(f"    Mean Iterations: {metrics['mean_iterations']}")
            print(f"    Mean Time: {metrics['mean_time']} seconds")

    # Generate visualization
    visualization = await juliaos_client.swarms.generate_benchmark_visualization(
        benchmark_results=result,
        visualization_type="convergence"
    )

    # Save visualization to file
    with open("benchmark_visualization.html", "w") as f:
        f.write(visualization)

    print("\nVisualization saved to benchmark_visualization.html")

    await juliaos_client.disconnect()

# Run the benchmark
asyncio.run(run_benchmark())
```

The benchmarking feature provides:
- Comparison of multiple swarm algorithms on standard test functions
- Performance metrics including success rate, convergence speed, and solution quality
- Statistical analysis of algorithm performance across multiple runs
- Visualization of convergence behavior and performance comparisons
- Parameter sensitivity analysis to optimize algorithm settings
- Export of results in various formats (CSV, JSON, HTML)

### Example: Multi-Agent Swarm Coordination

JuliaOS provides advanced capabilities for coordinating multiple agents in a swarm. This example demonstrates how to create a swarm of agents that collaborate to solve a complex task.

```bash
# Start the CLI
./scripts/run-cli.sh  # or node packages/cli/interactive.cjs

# Select "🧬 Swarm Intelligence" from the main menu
# Choose "Create Swarm"
# Enter a name for your swarm (e.g., "CoordinationSwarm")
# Select an algorithm (e.g., "PSO" for Particle Swarm Optimization)
# Enter swarm configuration as JSON (e.g., {"max_iterations": 100})

# Add agents to the swarm
# Select "👤 Agent Management" from the main menu
# Create several agents with different specializations
# For each agent, select "Add to Swarm" and choose your swarm

# Start the swarm
# Select "🧬 Swarm Intelligence" from the main menu
# Choose "Manage Swarms"
# Select your swarm and choose "Start Swarm"

# Allocate tasks to the swarm
# Select "Task Management" from the swarm menu
# Create a new task with parameters
# The swarm will automatically allocate the task to the most suitable agent
```

You can also use the Python wrapper to coordinate a swarm of agents:

```python
import asyncio
from juliaos import JuliaOS

async def coordinate_swarm():
    # Initialize JuliaOS
    juliaos_client = JuliaOS(host="localhost", port=8052)
    await juliaos_client.connect()

    # Create a swarm
    swarm = await juliaos_client.swarms.create_swarm(
        name="CoordinationSwarm",
        algorithm="PSO",
        config={
            "max_iterations": 100,
            "coordination_mode": "hierarchical"
        }
    )
    swarm_id = swarm["id"]

    # Create agents with different specializations
    agents = []
    for i in range(5):
        agent = await juliaos_client.agents.create_agent(
            name=f"Agent-{i+1}",
            agent_type="specialized",
            config={
                "specialization": ["explorer", "analyzer", "optimizer", "executor", "monitor"][i % 5],
                "skill_level": 3 + i % 3
            }
        )
        agents.append(agent)

        # Add agent to swarm
        await juliaos_client.swarms.add_agent_to_swarm(swarm_id, agent["id"])

    # Start the swarm
    await juliaos_client.swarms.start_swarm(swarm_id)

    # Create a shared state for the swarm
    await juliaos_client.swarms.update_shared_state(swarm_id, "target_position", [10.0, 20.0, 30.0])
    await juliaos_client.swarms.update_shared_state(swarm_id, "obstacles", [[5.0, 5.0, 5.0], [15.0, 15.0, 15.0]])

    # Allocate a task to the swarm
    task = await juliaos_client.swarms.allocate_task(
        swarm_id=swarm_id,
        task={
            "type": "exploration",
            "parameters": {
                "area": [0, 0, 0, 100, 100, 100],
                "resolution": 5.0,
                "priority": "high"
            }
        }
    )

    # Monitor task progress
    for _ in range(10):
        await asyncio.sleep(1)
        status = await juliaos_client.swarms.get_task_status(swarm_id, task["task_id"])
        print(f"Task status: {status['status']}")
        print(f"Progress: {status['progress']}%")

        # Get swarm metrics
        metrics = await juliaos_client.swarms.get_swarm_metrics(swarm_id)
        print(f"Active agents: {metrics['active_agents']}")
        print(f"Completed subtasks: {metrics['completed_subtasks']}")

    # Elect a leader for the swarm
    leader = await juliaos_client.swarms.elect_leader(swarm_id)
    print(f"Elected leader: {leader['leader_id']}")

    # Stop the swarm
    await juliaos_client.swarms.stop_swarm(swarm_id)

    await juliaos_client.disconnect()

# Run the coordination example
asyncio.run(coordinate_swarm())
```

The swarm coordination features include:
- Multi-agent collaboration with different agent specializations
- Task allocation based on agent capabilities and current load
- Shared state management for coordination and information sharing
- Leader election for hierarchical coordination
- Fault tolerance with automatic recovery from agent failures
- Dynamic membership with agents joining and leaving the swarm
- Communication patterns for efficient information exchange
- Security features for authentication and authorization
- Metrics collection for monitoring swarm performance

### Example: Using the Python Wrapper for LLM Integration

```python
import asyncio
from juliaos import JuliaOS
from juliaos.llm import OpenAIProvider, ClaudeProvider, MistralProvider
from juliaos.langchain import JuliaOSToolkit

async def use_llm_integration():
    # Initialize JuliaOS
    juliaos_client = JuliaOS(host="localhost", port=8052)
    await juliaos_client.connect()

    # Create an LLM provider (choose one)
    openai_llm = OpenAIProvider(api_key="your_openai_api_key", model="gpt-4")
    claude_llm = ClaudeProvider(api_key="your_anthropic_api_key", model="claude-3-opus-20240229")
    mistral_llm = MistralProvider(api_key="your_mistral_api_key", model="mistral-large-latest")

    # Use the OpenAI provider for this example
    llm = openai_llm

    # Create a swarm using the LLM for guidance
    swarm = await juliaos_client.swarms.create_swarm(
        name="LLM-Guided Swarm",
        algorithm="PSO",
        config={
            "llm_provider": "openai",
            "llm_guidance": True,
            "population_size": 30,
            "adaptive_parameters": True
        }
    )

    # Run an optimization with LLM guidance
    result = await juliaos_client.swarms.run_optimization(
        swarm_id=swarm["id"],
        objective_function="function(x) return sum(x.^2) end",
        parameters={
            "bounds": [(-10, 10), (-10, 10), (-10, 10)],
            "max_iterations": 100,
            "llm_feedback_frequency": 10  # Get LLM feedback every 10 iterations
        }
    )

    print(f"Best position: {result['best_position']}")
    print(f"Best fitness: {result['best_fitness']}")
    print(f"LLM guidance: {result['llm_guidance_summary']}")

    # Create a LangChain toolkit
    toolkit = JuliaOSToolkit(juliaos_client)

    # Use the toolkit with LangChain
    from langchain.agents import initialize_agent, AgentType
    agent = initialize_agent(
        tools=toolkit.get_tools(),
        llm=llm.get_llm(),
        agent=AgentType.ZERO_SHOT_REACT_DESCRIPTION,
        verbose=True
    )

    # Run the agent
    response = await agent.arun("Create a trading agent and execute a trade on Uniswap.")
    print(f"Agent response: {response}")

    await juliaos_client.disconnect()

# Run the async function
asyncio.run(use_llm_integration())
```

The Python wrapper provides comprehensive LLM integration capabilities:

- **Multiple LLM Providers**: Support for OpenAI, Claude, Mistral, Cohere, Gemini, and local models
- **LangChain Integration**: Full integration with LangChain for agent creation and tool usage
- **LLM-Guided Optimization**: Use LLMs to guide swarm optimization algorithms
- **Agent Specialization**: Create specialized agents with LLM-powered decision making
- **Natural Language Interfaces**: Interact with JuliaOS using natural language
- **Hybrid Intelligence**: Combine swarm intelligence with LLM capabilities

### Example: Using Cross-Chain Bridges

JuliaOS includes real implementations of multiple cross-chain bridge protocols (Wormhole, Axelar, LayerZero) for transferring assets between different blockchain networks. Here's how to use them:

```bash
# Using the CLI
./scripts/run-cli.sh  # or node packages/cli/interactive.cjs

# Select "🌉 Bridge Operations" from the menu
# Select "Bridge Tokens" from the submenu
# Choose a bridge protocol (Wormhole, Axelar, LayerZero)
# Follow the prompts to specify source chain, target chain, token, amount, and recipient
```

```python
import asyncio
from juliaos import JuliaOS

async def bridge_tokens():
    # Initialize JuliaOS
    juliaos_client = JuliaOS(host="localhost", port=8052)
    await juliaos_client.connect()

    # Get supported bridges
    bridges = await juliaos_client.bridges.get_supported_bridges()
    print(f"Supported bridges: {bridges}")

    # Get supported chains for Wormhole
    chains = await juliaos_client.bridges.get_supported_chains("wormhole")
    print(f"Supported chains for Wormhole: {chains}")

    # Get supported tokens for a chain pair
    tokens = await juliaos_client.bridges.get_supported_tokens(
        bridge="wormhole",
        source_chain="ethereum",
        destination_chain="solana"
    )
    print(f"Supported tokens: {tokens}")

    # Estimate fee for a transfer
    fee = await juliaos_client.bridges.estimate_fee(
        bridge="wormhole",
        source_chain="ethereum",
        destination_chain="solana",
        token="USDC",
        amount="10.0"
    )
    print(f"Estimated fee: {fee}")

    # Create a wallet for the source chain
    wallet = await juliaos_client.wallets.create_wallet(
        name="Bridge Wallet",
        wallet_type="local",
        network="ethereum"
    )

    # Bridge tokens from Ethereum to Solana
    result = await juliaos_client.bridges.bridge_tokens(
        bridge="wormhole",
        source_chain="ethereum",
        destination_chain="solana",
        token="USDC",
        amount="10.0",
        recipient="9ywX...",  # Solana recipient address
        wallet_id=wallet["id"]
    )

    print(f"Bridge transaction initiated: {result['transaction_hash']}")

    # Check transaction status
    status = await juliaos_client.bridges.check_transaction_status(
        bridge="wormhole",
        source_chain="ethereum",
        transaction_hash=result["transaction_hash"]
    )

    print(f"Transaction status: {status['status']}")

    # Get transaction history
    history = await juliaos_client.bridges.get_transaction_history(
        wallet_id=wallet["id"],
        limit=10
    )

    print(f"Transaction history: {len(history['transactions'])} transactions found")

    await juliaos_client.disconnect()

# Run the bridge operation
asyncio.run(bridge_tokens())
```

```julia
# Using Julia directly
using JuliaOS.Bridge

# Get supported bridges
bridges = Bridge.get_supported_bridges()
println("Supported bridges: ", bridges)

# Get supported chains for Wormhole
chains = Bridge.get_supported_chains("wormhole")
println("Supported chains for Wormhole: ", chains)

# Create a wallet for the source chain
wallet = JuliaOS.Wallet.create_wallet(
    "Bridge Wallet",
    "local",
    "ethereum"
)

# Bridge tokens from Ethereum to Solana using Wormhole
result = Bridge.bridge_tokens(
    "wormhole",
    "ethereum",
    "solana",
    "USDC",
    "10.0",
    Dict(
        "recipient" => "9ywX...",  # Solana recipient address
        "wallet_id" => wallet["id"]
    )
)

# Check transaction status
status = Bridge.check_transaction_status(
    "wormhole",
    "ethereum",
    result["transaction_hash"]
)

println("Transaction status: ", status["status"])
```

JuliaOS supports multiple bridge protocols with comprehensive features:

- **Multiple Bridge Protocols**: Support for Wormhole, Axelar, and LayerZero
- **Multi-Chain Support**: Bridge tokens between Ethereum, Solana, Polygon, BSC, Avalanche, Arbitrum, Optimism, and more
- **Token Support**: Bridge native tokens, stablecoins, and other ERC-20/SPL tokens
- **Fee Estimation**: Accurate fee estimation for cross-chain transfers
- **Transaction Tracking**: Comprehensive transaction status tracking and history
- **Security Features**: Secure transaction signing and validation

For more details on supported bridges, see the [Bridges Documentation](./docs/gitbook/technical/features/bridges.md).

For more detailed examples and use cases, refer to the examples in each package's documentation and the `examples` directory.

### Troubleshooting

#### Julia Server Issues

- **Julia server fails to start**: Make sure Julia 1.10+ is installed correctly and all required packages are installed. Run `cd julia && julia -e 'using Pkg; Pkg.activate("."); Pkg.instantiate()'` to install all required packages.

- **Connection refused errors**: Ensure the Julia server is running on port 8052. Check with `curl http://localhost:8052/api/v1/health` to see if the server is responding.

- **Package errors**: If you encounter package-related errors, try updating your Julia packages with `cd julia && julia -e 'using Pkg; Pkg.activate("."); Pkg.update()'`.

- **Module loading errors**: If you encounter module loading errors, ensure that all modules are properly imported with the correct relative paths. The restructured backend uses a modular architecture with clear separation of concerns.

- **Configuration errors**: Make sure your environment variables are properly set in the `.env` file. The server will use default values for missing configurations, but some features may be limited.

- **RPC URL errors**: If you see errors like "invalid project id" or "unauthorized" when connecting to blockchain networks, check your RPC URLs in the configuration. Make sure you're using valid API keys from providers like Infura or Alchemy. For testing, you can use public RPC endpoints, but they may have rate limits or reliability issues.

- **Precompilation issues**: If you encounter precompilation errors, try clearing the Julia compilation cache with `julia -e 'using Pkg; Pkg.precompile()'` and then restart the server.

#### Python Wrapper Issues

- **Installation errors**: If you encounter `ERROR: No matching distribution found for juliaos` or GitHub URL errors, use the correct installation format:
  ```bash
  # Correct format
  pip install git+https://github.com/Juliaoscode/JuliaOS.git#subdirectory=packages/python-wrapper

  # For extras, use quotes around the URL
  pip install "git+https://github.com/Juliaoscode/JuliaOS.git#subdirectory=packages/python-wrapper[llm]"
  ```

  * **`No matching distribution found for juliaos`**: This error means you tried `pip install juliaos`. This package is **not on PyPI**. You must install from GitHub or use the local development setup as shown in the Installation section.

  * **`git clone ... did not run successfully` (Exit Code 128)** when installing from GitHub:
    - **Check the URL:** Ensure you are using the exact format: `git+https://github.com/Juliaoscode/JuliaOS.git#subdirectory=packages/python-wrapper`. Do not use URLs copied from the browser address bar that might contain `/tree/`.
    - **Check Git:** Make sure `git` is installed correctly and available in your system's PATH.
    - **Check Network/Permissions:** Ensure you have network connectivity to GitHub. For private repositories (not applicable here), SSH keys or tokens might be needed.
    - **Use Quotes:** Try putting quotes around the full URL in your `pip install` command, especially if installing extras: `pip install "git+https://...[llm]"`.
    - **Use Local Install:** If problems persist, clone the repository first and use the development install method: `cd JuliaOS/packages/python-wrapper && pip install -e .`.

- **Import errors**: After installation, verify the package is installed correctly with `pip list | grep juliaos`. If it's not listed, try reinstalling with the GitHub URL method above.

  * **Import errors (`ModuleNotFoundError: No module named 'juliaos'`)**: After installation, verify the package is installed correctly in your current Python environment (`pip show juliaos` or `pip list | grep juliaos`). If using a virtual environment, ensure it's activated. If it's not listed, try reinstalling using the recommended methods.

- **Connection errors**: Make sure the Julia server is running before using the Python wrapper. The wrapper connects to the server via HTTP on port 8052.

- **Async errors**: The Python wrapper uses asyncio for asynchronous operations. Make sure you're using `await` with async functions and running them within an async context (e.g., `asyncio.run()`).

#### CLI Issues

- **Command not found**: Ensure you're running the CLI from the project root directory with `node packages/cli/interactive.cjs`.

- **Connection errors**: Make sure the Julia server is running before starting the CLI. The CLI connects to the server via HTTP on port 8052.

- **Menu navigation errors**: If you encounter issues navigating the CLI menu, try restarting the CLI. Some menu options may depend on the server state.

- **Missing dependencies**: If you encounter errors about missing modules, run `npm install` to ensure all Node.js dependencies are installed.

- **Server not responding**: If the Julia server is not responding, you can use the mock server instead: `node packages/cli/mock_server.js`.

- **Server port conflicts**: If port 8052 is already in use, you can modify the port in the server configuration or kill the process using that port.

- **Check server status**: You can check if the server is running with `curl http://localhost:8052/api/v1/health`.

#### Docker Issues

- **Build failures**: If the Docker build fails, check your Docker installation and ensure you have sufficient disk space. You can also try building with the `--no-cache` option: `docker compose build --no-cache`.

- **Container fails to start**: Check the logs with `docker compose logs juliaos-server` to see what's causing the issue. Common issues include port conflicts or missing environment variables.

- **Port conflicts**: If port 8052 is already in use, modify the port mapping in docker-compose.yml to use a different port: `"8053:8052"` would map the container's port 8052 to your host's port 8053.

- **Helper script issues**: If the `scripts/run-docker.sh` script doesn't work, ensure it's executable (`chmod +x scripts/run-docker.sh`) and try running the Docker commands directly as shown in the Docker Compose section.

- **Environment variable issues**: If you're having trouble with environment variables, make sure your `.env` file is in the project root and contains the correct format. You can also pass environment variables directly to Docker: `docker compose run -e OPENAI_API_KEY=your_key juliaos-cli`.

- **Docker Compose version**: Make sure you're using Docker Compose V2, which uses the `docker compose` command (without the hyphen) instead of `docker-compose`.

## Architecture Overview

```mermaid
graph TD
    subgraph User Interaction
        direction LR
        UserCLI[End User via CLI]
        UserSDK[Developer via SDK]
    end

    subgraph Client Layer - TypeScript/Node.js
        direction TB
        CLI["scripts/interactive.cjs <br> (uses packages/cli)"]
        Framework["Framework Packages <br> (packages/framework, /core, /wallets, etc.)"]
        PyWrapper["Python Wrapper <br> (packages/python-wrapper)"]
        JSBridge["JS Bridge Client <br> (packages/julia-bridge)"]

        CLI --> Framework
        UserSDK --> Framework
        UserSDK --> PyWrapper
        Framework --> JSBridge
        PyWrapper --> JSBridge
    end

    subgraph Communication Layer
        direction TB
        BridgeComms["WebSocket/HTTP <br> (Port 8052)"]
    end

    subgraph Server Layer - Julia Backend
        direction TB
        JuliaServer["Julia Server <br> (julia_server.jl)"]
        JuliaBridge["Julia Bridge Server <br> (src/Bridge.jl)"]

        subgraph Core Modules - julia/src
            AgentSys["AgentSystem.jl"]
            Swarms["Swarms.jl <br> (DE, PSO, GWO, ACO, GA, WOA)"]
            SwarmMgr["SwarmManager.jl"]
            Blockchain["Blockchain.jl (EVM)"]
            DEX["DEX.jl (Uniswap V3)"]
            Web3Store["Web3Storage.jl <br> (Ceramic, IPFS)"]
            OpenAIAdapter["OpenAISwarmAdapter.jl"]
            SecurityMgr["SecurityManager.jl"]
            UserModules["UserModules.jl"]
        end

        JuliaServer -- receives --> JuliaBridge
        JuliaBridge -- dispatches to --> AgentSys
        JuliaBridge -- dispatches to --> Swarms
        JuliaBridge -- dispatches to --> SwarmMgr
        JuliaBridge -- dispatches to --> Blockchain
        JuliaBridge -- dispatches to --> DEX
        JuliaBridge -- dispatches to --> Web3Store
        JuliaBridge -- dispatches to --> OpenAIAdapter
        SwarmMgr --> DEX
        SwarmMgr --> Blockchain
    end

    subgraph External Services
        direction TB
        RPC["Blockchain RPC Nodes <br> (e.g., Infura, Alchemy)"]
        W3S["Web3.Storage API <br> (IPFS Pinning)"]
        Ceramic["Ceramic Network Node"]
        OpenAI["OpenAI API"]
    end

    UserCLI --> CLI

    JSBridge -- "sends/receives" --> BridgeComms
    BridgeComms -- "sends/receives" --> JuliaServer

    Blockchain -- interacts with --> RPC
    Web3Store -- interacts with --> W3S
    Web3Store -- interacts with --> Ceramic
    OpenAIAdapter -- interacts with --> OpenAI

    classDef client fill:#d4f4fa,stroke:#333,stroke-width:1px;
    classDef server fill:#fad4d4,stroke:#333,stroke-width:1px;
    classDef external fill:#lightgrey,stroke:#333,stroke-width:1px;
    class CLI,Framework,PyWrapper,JSBridge client;
    class JuliaServer,JuliaBridge,AgentSys,Swarms,SwarmMgr,Blockchain,DEX,Web3Store,OpenAIAdapter,SecurityMgr,UserModules server;
    class RPC,W3S,Ceramic,OpenAI external;
```

**Architecture Notes:** The JuliaOS framework follows a client-server architecture with a modular design. The Julia backend (`julia/julia_server.jl`) runs as an HTTP server (default port 8052), handling core computations with a restructured architecture that provides clear separation of concerns. TypeScript/JavaScript clients, primarily the interactive CLI (`scripts/interactive.cjs`), connect to this server. The CLI utilizes framework packages (`packages/framework`, etc.) which in turn use the `packages/julia-bridge` to communicate with the backend server.

Computation (swarms, blockchain logic, AI calls) happens in the Julia modules (`julia/src/*`), which interact with external services (RPC nodes, Arweave, Wormhole, OpenAI). The system also provides a Python wrapper (`packages/python-wrapper`) that offers a comprehensive interface to JuliaOS with support for LangChain, multiple LLM providers, and Google ADK. The modular architecture allows for easy extension and integration with existing components.

## Architecture

JuliaOS follows a client-server architecture with a modular design and clear separation of concerns:

```
Root Directory
├── julia/                 # Core Julia backend server
│   ├── src/               # Julia source code with modular architecture
│   │   ├── core/          # Core modules (Types, Errors, Utils, Config)
│   │   ├── agents/        # Agent management and specialization
│   │   ├── swarms/        # Swarm algorithms and optimization
│   │   ├── blockchain/    # Multi-chain blockchain interactions
│   │   ├── dex/           # DEX operations and price quotes
│   │   ├── bridge/        # Communication bridge with Wormhole integration
│   │   ├── storage/       # Local and decentralized storage (Arweave)
│   │   ├── python/        # Python bridge for wrapper integration
│   │   └── api/           # HTTP API server and endpoints
│   ├── julia_server.jl    # Main HTTP server (port 8052) with full functionality
│   ├── config.jl          # Configuration with environment variable support
│   └── Project.toml       # Julia dependencies
│
├── packages/              # TypeScript/JavaScript packages (monorepo)
│   ├── framework/         # Framework modules mirroring Julia backend
│   │   ├── swarms/        # Swarm algorithms and optimization
│   │   └── ...            # Other framework modules
│   ├── julia-bridge/      # Communication bridge to Julia backend
│   ├── wallets/           # Wallet integrations (MetaMask, Phantom, Rabby)
│   ├── bridges/           # Cross-chain bridge implementations (Wormhole)
│   ├── storage/           # Storage implementations (Arweave)
│   └── python-wrapper/    # Python interface with LangChain, LLM, ADK integrations
│
├── scripts/               # Utility scripts
│   └── interactive.cjs    # Main interactive CLI entry point (Node.js)
│
├── .env                   # Local environment variables (API Keys, RPC URLs) - *Not committed*
├── README.md              # This file
└── ...                    # Config, Docker files, Gitignore etc.
```

### Key Architecture Points

1.  **Modular Design**: Clear separation of concerns with modular architecture for easy extension and maintenance.
2.  **Client-Server Model**: Julia backend server (port 8052), TS/JS frontend/CLI client, Python wrapper.
3.  **Julia Backend (`/julia`)**: Computational engine with real implementations of agents, swarms, blockchain, DEX, storage, and bridges.
4.  **TypeScript Frontend (`/packages`, `/scripts`)**: User interface (CLI), framework wrappers, blockchain/wallet interaction.
5.  **Python Wrapper (`/packages/python-wrapper`)**: Comprehensive Python interface with LangChain, LLM, and ADK integrations.
6.  **Framework Structure (`/packages/framework`)**: TypeScript interfaces and wrappers for programmatic interaction with the Julia backend.
7.  **Communication Flow**:
    ```
    User -> CLI/Python -> Framework -> Bridge -> Network -> Julia Server -> Julia Modules -> External Services
   ```

For a detailed architecture overview, see the README files in each package:
- [Framework README](./packages/framework/README.md)
- [Julia Bridge README](./packages/julia-bridge/README.md)
- [Core README](./packages/core/README.md)

For more examples, see the README files in each module:
- [Agents Module](./packages/framework/agents/README.md)
- [Swarms Module](./packages/framework/swarms/README.md)
- [Blockchain Module](./packages/framework/blockchain/README.md)
- [Wallet Module](./packages/framework/wallet/README.md)
- [Bridge Module](./packages/framework/bridge/README.md)
- [Utils Module](./packages/framework/utils/README.md)

## Framework Components

### Julia Backend (`julia/src/`)

The Julia backend provides high-performance modules with real implementations for all components:

```julia
# Example usage of the restructured Julia backend
using JuliaOS.Agents
using JuliaOS.Swarms
using JuliaOS.Blockchain
using JuliaOS.Storage
using JuliaOS.Bridge

# Create an agent
agent = Agents.create_agent(
    "TradingAgent",
    "trading",
    Dict("risk_tolerance" => "medium", "max_position_size" => 1000)
)

# Create a swarm
swarm = Swarms.create_swarm(
    "OptimizationSwarm",
    "DE",
    Dict("population_size" => 50, "crossover_rate" => 0.8, "mutation_factor" => 0.5)
)

# Run optimization
result = Swarms.run_optimization(
    swarm["id"],
    "function(x) return sum(x.^2) end",
    [],  # constraints
    Dict("bounds" => [(-10, 10), (-10, 10), (-10, 10)], "max_iterations" => 100)
)

# Get blockchain balance
balance = Blockchain.get_balance("0x123...", "ethereum")
println("ETH Balance: $balance")

# Store data
document = Storage.save_document("agents", agent)

# Bridge tokens
bridge_result = Bridge.WormholeBridge.bridge_tokens(
    "ethereum",
    "solana",
    "0xUSDC...",
    "100",
    Dict("recipient" => "solana_address")
)
```

The Julia backend consists of modules within `julia/src/`, including:
1. **Agents**: Manages AI agents with different types and specializations.
2. **Swarms**: Implements multiple swarm intelligence algorithms with constraint handling and adaptive parameter tuning.
3. **Blockchain**: Interacts with multiple blockchain networks (Ethereum, Polygon, Solana).
4. **DEX**: Handles DEX interactions with price quotes and slippage protection.
5. **Storage**: Provides local (SQLite) and decentralized (Arweave) storage.
6. **Bridge**: Handles communication and cross-chain token transfers via Wormhole.
7. **Utils**: Provides utility functions for validation, logging, and error handling.
8. **Config**: Manages configuration with environment variable overrides.

### TypeScript Framework (`packages/framework`)

The TypeScript framework provides interfaces and wrappers for the Julia backend:

```typescript
// Example usage of the TypeScript framework
import { JuliaBridge } from '@juliaos/julia-bridge';
import { Agents, Swarms, Blockchain } from '@juliaos/framework';

// Initialize the bridge
const bridge = new JuliaBridge({ host: 'localhost', port: 8052 });
await bridge.initialize();

// Create framework modules
const agents = new Agents(bridge);
const swarms = new Swarms(bridge);
const blockchain = new Blockchain(bridge);

// Create an agent
const agent = await agents.createAgent({
  name: 'TradingAgent',
  type: 'trading',
  config: { risk_tolerance: 'medium', max_position_size: 1000 }
});

// Create a swarm
const swarm = await swarms.createSwarm({
  name: 'OptimizationSwarm',
  algorithm: 'DE',
  config: { population_size: 50, crossover_rate: 0.8, mutation_factor: 0.5 }
});

// Run optimization
const result = await swarms.runOptimization({
  swarmId: swarm.id,
  objectiveFunction: 'function(x) return sum(x.^2) end',
  parameters: {
    bounds: [[-10, 10], [-10, 10], [-10, 10]],
    maxIterations: 100
  }
});

// Get blockchain balance
const balance = await blockchain.getBalance({
  address: '0x123...',
  chain: 'ethereum'
});
console.log(`ETH Balance: ${balance}`);
```

### Python Wrapper (`packages/python-wrapper`)

The Python wrapper provides a comprehensive interface to JuliaOS:

```python
# Example usage of the Python wrapper
from juliaos import JuliaOS
from juliaos.llm import OpenAIProvider
from juliaos.langchain import JuliaOSToolkit

# Initialize JuliaOS
juliaos_client = JuliaOS(host="localhost", port=8052)

# Create an agent
agent = juliaos_client.agents.create_agent(
    name="TradingAgent",
    agent_type="trading",
    config={"risk_tolerance": "medium", "max_position_size": 1000}
)

# Create a swarm
swarm = juliaos_client.swarms.create_swarm(
    name="OptimizationSwarm",
    algorithm="DE",
    config={"population_size": 50, "crossover_rate": 0.8, "mutation_factor": 0.5}
)

# Run optimization
result = juliaos_client.swarms.run_optimization(
    swarm_id=swarm["id"],
    objective_function="function(x) return sum(x.^2) end",
    parameters={
        "bounds": [(-10, 10), (-10, 10), (-10, 10)],
        "max_iterations": 100
    }
)

# Create an LLM provider
llm = OpenAIProvider(api_key="your_openai_api_key")

# Create a LangChain toolkit
toolkit = JuliaOSToolkit(juliaos_client)

# Use the toolkit with LangChain
from langchain.agents import initialize_agent, AgentType
agent = initialize_agent(
    tools=toolkit.get_tools(),
    llm=llm.get_llm(),
    agent=AgentType.ZERO_SHOT_REACT_DESCRIPTION,
    verbose=True
)

# Run the agent
agent.run("Create a swarm using the DE algorithm and optimize a simple function.")
```

## Development Guide

### Project Setup

1. Clone the repository:
```bash
git clone https://github.com/Juliaoscode/JuliaOS.git
cd JuliaOS
```

2. Install dependencies:
```bash
# Install Node.js dependencies
npm install

# Install Julia dependencies
cd julia
julia -e 'using Pkg; Pkg.activate("."); Pkg.instantiate()'
cd ..

# Install Python dependencies (optional)
cd packages/python-wrapper
pip install -e .
cd ../..
```

3. Set up environment variables:
```bash
cp .env.example .env
# Edit .env with your API keys and RPC URLs
```

### Development Workflow

1. Start the Julia server:
```bash
cd julia
julia --project julia_server.jl
```

2. In a separate terminal, run the CLI:
```bash
node scripts/interactive.cjs
```

3. Make changes to the relevant packages and test them through the CLI or Python wrapper.

4. For TypeScript packages, build the affected packages:
```bash
npm run build --filter=@juliaos/framework
```

5. Run tests:
```bash
# Run Julia tests
cd julia/test
julia --project runtests.jl

# Run TypeScript tests
npm test

# Run Python wrapper tests
cd packages/python-wrapper
python -m unittest discover
cd ../..
```

### Development Best Practices

1. **Modular Design**: Follow the modular architecture with clear separation of concerns.
2. **Real Implementations**: Prefer real implementations over mock implementations.
3. **Comprehensive Testing**: Write tests for all new functionality.
4. **Documentation**: Document all public APIs and provide usage examples.
5. **Error Handling**: Implement proper error handling and validation.
6. **Configuration**: Use the configuration system for all configurable parameters.
7. **Logging**: Use the logging system for debugging and monitoring.

### Common Issues

- **TypeScript Errors**: Ensure you have the correct TypeScript version installed (v4.5+).
- **Julia Integration**: Make sure Julia 1.10+ is installed and accessible in your PATH.
- **Python Integration**: Ensure Python 3.8+ is installed and accessible in your PATH.
- **Package Dependencies**: If using unpublished packages, use workspace references in `package.json`.
- **Module Loading Errors**: Check the module import paths and ensure all dependencies are installed.

### Security Considerations

1. **API Keys**: Never commit API keys or private keys to the repository.
2. **Environment Variables**: Use environment variables for sensitive information.
3. **Input Validation**: Validate all user input to prevent injection attacks.
4. **Secure Storage**: Use secure storage for sensitive information.
5. **Rate Limiting**: Implement rate limiting to prevent abuse.

To help ensure security when pushing to public repositories, this project includes helper scripts:

```bash
# On Mac/Linux
chmod +x scripts/clean-sensitive-files.sh
scripts/clean-sensitive-files.sh
```

These scripts remove sensitive files from git tracking without deleting them from your workspace.

## Security

For security best practices and vulnerability reporting, please see [SECURITY.md](./SECURITY.md).

## Contributing

We welcome contributions from the community! Please see [CONTRIBUTING.md](./CONTRIBUTING.md) for guidelines.

## License

This project is licensed under the MIT License - see the [LICENSE](./LICENSE) file for details.

## Support

- Documentation (Coming Soon)
- GitHub Issues (Coming Soon)
- Email Support (Coming Soon)

## Conclusion

JuliaOS has been significantly enhanced with a restructured Julia backend featuring real implementations of agents, swarms, blockchain interactions, DEX operations, storage, and cross-chain bridges. The system now provides a robust foundation for advanced AI agents, swarm intelligence, and blockchain operations with a modular architecture that allows for easy extension and integration with existing components.

The integration with the Wormhole bridge enables cross-chain token transfers, while the Arweave storage integration provides decentralized storage capabilities. The Python wrapper offers a comprehensive interface to JuliaOS with support for LangChain, multiple LLM providers, and Google ADK.

With its modular design, comprehensive documentation, and real implementations across all components, JuliaOS is now ready for production use and further development. The system provides a powerful platform for building decentralized applications with advanced AI capabilities and cross-chain operations.

## Project Structure

```
JuliaOS/
├── julia/                 # Core Julia backend server
│   ├── src/               # Julia source code with modular architecture
│   │   ├── core/          # Core modules (Types, Errors, Utils, Config)
│   │   ├── agents/        # Agent management and specialization
│   │   ├── swarms/        # Swarm algorithms and optimization
│   │   ├── blockchain/    # Multi-chain blockchain interactions
│   │   ├── dex/           # DEX operations and price quotes
│   │   ├── bridge/        # Communication bridge with Wormhole integration
│   │   ├── storage/       # Local and decentralized storage (Arweave)
│   │   ├── python/        # Python bridge for wrapper integration
│   │   └── api/           # HTTP API server and endpoints
│   ├── julia_server.jl    # Main HTTP server (port 8052) with full functionality
│   ├── config.jl          # Configuration with environment variable support
│   ├── test/              # Test files for Julia modules
│   └── Project.toml       # Julia dependencies
│
├── packages/              # TypeScript/JavaScript packages (monorepo)
│   ├── framework/         # Framework modules mirroring Julia backend
│   │   ├── swarms/        # Swarm algorithms and optimization
│   │   └── ...            # Other framework modules
│   ├── julia-bridge/      # Communication bridge to Julia backend
│   ├── wallets/           # Wallet integrations (MetaMask, Phantom, Rabby)
│   ├── bridges/           # Cross-chain bridge implementations (Wormhole)
│   ├── storage/           # Storage implementations (Arweave)
│   └── python-wrapper/    # Python interface with LangChain, LLM, ADK integrations
│
├── scripts/               # Utility scripts
│   └── interactive.cjs    # Main interactive CLI entry point
├── examples/              # Example scripts and usage patterns
├── .env                   # Local environment variables (not committed)
├── project_context.md     # Project context and status summary
└── package.json           # Project dependencies
```<|MERGE_RESOLUTION|>--- conflicted
+++ resolved
@@ -1,94 +1,5 @@
 # JuliaOS Open Source AI Agent & Swarm Framework
 
-<<<<<<< HEAD
-## Updated local machine deployment guide
-
-**0. Use Git Bash or other Unix-like terminal for Windows users.**
-
-
-**1. Clone the Repository:**
-
-```bash
-git clone --single-branch --branch 23-04-max-fix https://github.com/Juliaoscode/JuliaOS.git
-cd JuliaOS
-```
-
-**2. Install Node.js Dependencies: This installs dependencies for the CLI, framework packages, bridge, etc.**
-
-```bash
-npm install --force
-```
-
-**3. Install Julia Dependencies: This installs the necessary Julia packages for the backend server.**
-
-```bash
-# Navigate to the julia directory
-cd julia
-
-# Activate the Julia environment and install packages
-# This might take some time on the first run as it downloads and precompiles packages
-julia -e 'using Pkg; Pkg.activate("."); Pkg.update(); Pkg.instantiate()'
-
-# Navigate back to the root directory
-cd ..
-```
-
-_Troubleshooting: Ensure Julia is installed and in your PATH. If Pkg.instantiate() fails, check your internet connection and Julia version compatibility (1.10+). Sometimes running julia -e 'using Pkg; Pkg.update()' inside the julia directory before instantiate can resolve issues._
-
-
-**4. Install Python Dependencies (Optional): If you want to use the Python wrapper, install the necessary Python packages.**
-
-```python
-# Option 1: Install directly from GitHub (recommended)
-pip install git+https://github.com/Juliaoscode/JuliaOS.git#subdirectory=packages/python-wrapper
-
-# Option 2: Install with LLM support
-pip install "git+https://github.com/Juliaoscode/JuliaOS.git@23-04-max-fix#egg=juliaos[llm]&subdirectory=packages/python-wrapper"
-
-# Option 3: Install with Google ADK support
-pip install "git+https://github.com/Juliaoscode/JuliaOS.git@23-04-max-fix#egg=juliaos[adk]&subdirectory=packages/python-wrapper"
-```
-
-===
-
-#### Option 1: Start the Julia Server and Run the Interactive CLI in Two Separate Terminals:
-
-Alternatively, you can use the traditional two-terminal approach:
-
-**Step 0: Run build command**
-```bash
-npm run build
-```
-
-**Terminal 1: Start the Julia Server**
-```bash
-# Navigate to the julia directory
-cd julia/server
-
-# Activate the Julia environment and install packages
-# This might take some time on the first run as it downloads and precompiles packages
-julia -e 'using Pkg; Pkg.activate("."); Pkg.instantiate()'
-
-# Run the server script
-julia --project=. julia_server.jl
-```
-*Wait until you see messages indicating the server has started (e.g., "Server started successfully on localhost:8052"). The server will initialize all modules and display their status.*
-
-**Terminal 2: Run the Interactive CLI**
-```bash
-# Ensure you are in the project root directory (JuliaOS)
-# If not, cd back to it
-
-# Run the interactive CLI script
-node scripts/interactive.cjs
-```
-*You should now see the JuliaOS CLI menu with options for Agent Management, Swarm Intelligence, Blockchain Operations, and more.*
-
-===
-
-
-=======
->>>>>>> eeed3620
 *joo-LEE-uh-oh-ESS* /ˈdʒuː.li.ə.oʊ.ɛs/
 
 **Noun**
@@ -466,7 +377,10 @@
     *Note: The `juliaos` package is NOT available on PyPI. You must install it using one of the methods above.*
 
 ## If the guides above dont work, please use this as a temporary workaround:
-    ### Updated local machine deployment guide
+## Updated local machine deployment guide
+
+**0. Use Git Bash or other Unix-like terminal for Windows users.**
+
 
 **1. Clone the Repository:**
 
